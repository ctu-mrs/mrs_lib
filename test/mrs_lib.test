--- conflicted
+++ resolved
@@ -24,13 +24,9 @@
   <include file="$(find mrs_lib)/test/repredictor/repredictor.test">
   </include>
 
-<<<<<<< HEAD
-=======
   <include file="$(find mrs_lib)/test/service_client_handler/service_client_handler.test">
   </include>
 
-  <!--
->>>>>>> ed596797
   <include file="$(find mrs_lib)/test/vector_converter/vector_converter.test">
   </include>
 
