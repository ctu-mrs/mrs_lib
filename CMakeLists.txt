--- conflicted
+++ resolved
@@ -94,6 +94,8 @@
   ${Eigen_LIBRARIES}
   )
 
+# # Slows the compilation of the library waaaay too much - just generate the conversions on-demand
+# # instead of pre-generating all combinations.
 # add_library(MrsLibVectorConverter src/vector_converter/vector_converter.cpp)
 # target_link_libraries(MrsLibVectorConverter
 #   ${catkin_LIBRARIES}
@@ -425,7 +427,21 @@
   )
 
   add_rostest_gtest(
-<<<<<<< HEAD
+    ServiceClientHandlerTest
+    test/service_client_handler/service_client_handler.test
+    test/service_client_handler/test.cpp
+  )
+  target_link_libraries(
+    ServiceClientHandlerTest
+    ${catkin_LIBRARIES}
+  )
+  add_dependencies(
+    ServiceClientHandlerTest
+    ${${PROJECT_NAME}_EXPORTED_TARGETS}
+    ${catkin_EXPORTED_TARGETS}
+  )
+
+  add_rostest_gtest(
     VectorConverterTest
     test/vector_converter/vector_converter.test
     test/vector_converter/test.cpp
@@ -442,38 +458,5 @@
     ${${PROJECT_NAME}_EXPORTED_TARGETS}
     ${catkin_EXPORTED_TARGETS}
   )
-=======
-    ServiceClientHandlerTest
-    test/service_client_handler/service_client_handler.test
-    test/service_client_handler/test.cpp
-  )
-  target_link_libraries(
-    ServiceClientHandlerTest
-    ${catkin_LIBRARIES}
-  )
-  add_dependencies(
-    ServiceClientHandlerTest
-    ${${PROJECT_NAME}_EXPORTED_TARGETS}
-    ${catkin_EXPORTED_TARGETS}
-  )
-
-  # add_rostest_gtest(
-  #   VectorConverterTest
-  #   test/vector_converter/vector_converter.test
-  #   test/vector_converter/test.cpp
-  # )
-  # target_link_libraries(
-  #   VectorConverterTest
-  #   ${catkin_LIBRARIES}
-  # )
-  # target_include_directories(VectorConverterTest PRIVATE
-  #   ${PCL_INCLUDE_DIRS}
-  # )
-  # add_dependencies(
-  #   VectorConverterTest
-  #   ${${PROJECT_NAME}_EXPORTED_TARGETS}
-  #   ${catkin_EXPORTED_TARGETS}
-  # )
->>>>>>> ed596797
 
 endif()