cmake_minimum_required(VERSION 2.8.3)
project(mrs_lib)

## Find catkin macros and libraries
## if COMPONENTS list like find_package(catkin REQUIRED COMPONENTS xyz)
## is used, also find other catkin packages
find_package(catkin REQUIRED COMPONENTS
  roscpp
  cmake_modules
  sensor_msgs
  geometry_msgs
  std_msgs
  nav_msgs
  mrs_msgs
  tf
  )

<<<<<<< HEAD
# set(CMAKE_CXX_FLAGS "${CMAKE_CXX_FLAGS} -std=c++17 -O3 -Wall")
set(CMAKE_CXX_FLAGS "${CMAKE_CXX_FLAGS} -std=c++17 -O0 -g -Wall -DEIGEN_INITIALIZE_MATRICES_BY_NAN")
=======
set(CMAKE_CXX_FLAGS "${CMAKE_CXX_FLAGS} -std=c++17")
>>>>>>> ba433adb

# include Eigen3
find_package(Eigen3 REQUIRED)
set(Eigen_INCLUDE_DIRS ${EIGEN3_INCLUDE_DIRS})
set(Eigen_LIBRARIES ${EIGEN3_LIBRARIES})

###################################
## catkin specific configuration ##
###################################

catkin_package(
  INCLUDE_DIRS include
  CATKIN_DEPENDS roscpp sensor_msgs std_msgs geometry_msgs mrs_msgs
  DEPENDS Eigen
  LIBRARIES Lkf Ukf ConvexPolygon Profiler Utils ParamLoader SubscribeHandler MedianFilter Repredictor GeometryUtils
  )

###########
## Build ##
###########

## Specify additional locations of header files
## Your package locations should be listed before other locations
# include_directories(include)
include_directories(
  include
  ${catkin_INCLUDE_DIRS}
  ${Eigen_INCLUDE_DIRS}
  )

add_library(Repredictor src/repredictor/Repredictor.cpp src/repredictor/MRS_odom_repredictor.cpp)
target_link_libraries(Repredictor
  ${catkin_LIBRARIES}
  ${Eigen_LIBRARIES}
  )

add_library(Lkf src/lkf/lkf.cpp)
target_link_libraries(Lkf
  ${catkin_LIBRARIES}
  ${Eigen_LIBRARIES}
  )

add_library(Ukf src/ukf/ukf.cpp)
target_link_libraries(Ukf
  ${catkin_LIBRARIES}
  ${Eigen_LIBRARIES}
  )

add_executable(ukf_tests src/ukf/ukf_tests.cpp src/ukf/ukf.cpp)
target_link_libraries(ukf_tests
  ${catkin_LIBRARIES}
  ${Eigen_LIBRARIES}
  )

add_executable(ukf_example src/ukf/example.cpp)
target_link_libraries(ukf_example
  ${catkin_LIBRARIES}
  ${Eigen_LIBRARIES}
  )

add_library(ConvexPolygon src/convex_polygon/convex_polygon.cpp)
target_link_libraries(ConvexPolygon
  ${catkin_LIBRARIES}
  ${Eigen_LIBRARIES}
  )

add_library(Profiler src/profiler/profiler.cpp)
target_link_libraries(Profiler
  ${catkin_LIBRARIES}
  ${Eigen_LIBRARIES}
  )

add_library(Utils src/utils/utils.cpp)
target_link_libraries(Utils
  ${catkin_LIBRARIES}
  ${Eigen_LIBRARIES}
  )

add_library(ParamLoader src/param_loader/ParamLoader.cpp)
target_link_libraries(ParamLoader
  ${catkin_LIBRARIES}
  ${Eigen_LIBRARIES}
  )

add_executable(param_loader_tests src/param_loader/param_loader_tests.cpp)
target_link_libraries(param_loader_tests
  ${catkin_LIBRARIES}
  ${Eigen_LIBRARIES}
  )

add_executable(param_loader_example src/param_loader/example.cpp)
target_link_libraries(param_loader_example
  ${catkin_LIBRARIES}
  ${Eigen_LIBRARIES}
  )

add_library(SubscribeHandler src/subscribe_handler/SubscribeHandler.cpp)
target_link_libraries(SubscribeHandler
  ${catkin_LIBRARIES}
  ${Eigen_LIBRARIES}
  )

add_library(MedianFilter src/median_filter/MedianFilter.cpp)
target_link_libraries(MedianFilter
  ${catkin_LIBRARIES}
  ${Eigen_LIBRARIES}
  )

add_library(GeometryUtils src/geometry_utils/geometry_utils.cpp)
target_link_libraries(GeometryUtils
  ${catkin_LIBRARIES}
  ${Eigen_LIBRARIES}
  ${GAZEBO_INCLUDE_DIRS}
  )<|MERGE_RESOLUTION|>--- conflicted
+++ resolved
@@ -15,12 +15,7 @@
   tf
   )
 
-<<<<<<< HEAD
-# set(CMAKE_CXX_FLAGS "${CMAKE_CXX_FLAGS} -std=c++17 -O3 -Wall")
-set(CMAKE_CXX_FLAGS "${CMAKE_CXX_FLAGS} -std=c++17 -O0 -g -Wall -DEIGEN_INITIALIZE_MATRICES_BY_NAN")
-=======
-set(CMAKE_CXX_FLAGS "${CMAKE_CXX_FLAGS} -std=c++17")
->>>>>>> ba433adb
+set(CMAKE_CXX_FLAGS "${CMAKE_CXX_FLAGS} -std=c++17 -O3 -Wall")
 
 # include Eigen3
 find_package(Eigen3 REQUIRED)
