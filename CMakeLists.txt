cmake_minimum_required(VERSION 3.12)
project(mrs_lib)

set(CMAKE_CXX_STANDARD 20)
set(CMAKE_CXX_STANDARD_REQUIRED ON)
set(CMAKE_EXPORT_COMPILE_COMMANDS ON)

add_definitions("-Wall")
add_definitions("-Wextra")
add_definitions("-Wpedantic")
# add_definitions("-O0")
# add_definitions("-g")

find_package(ament_cmake REQUIRED)

<<<<<<< HEAD
set(DEPENDENCIES
  geometry_msgs
  mrs_msgs
  nav_msgs
  # pcl_conversions
  # pcl_msgs
  # pcl_ros
  rclcpp
  rclcpp_components
  std_msgs
  tf2_geometry_msgs
  tf2_ros
  tf2_eigen
  yaml-cpp
)

foreach(DEP IN LISTS DEPENDENCIES)
  find_package(${DEP} REQUIRED)
endforeach()
=======
find_package(rclcpp REQUIRED)
find_package(rclcpp_components REQUIRED)
find_package(std_msgs REQUIRED)
find_package(geometry_msgs REQUIRED)
find_package(nav_msgs REQUIRED)
find_package(mrs_msgs REQUIRED)
find_package(tf2_ros REQUIRED)
find_package(tf2_geometry_msgs REQUIRED)
find_package(visualization_msgs REQUIRED)
# find_package(Threads REQUIRED)
>>>>>>> f482468d

# include Eigen3
find_package(Eigen3 REQUIRED)
set(Eigen_INCLUDE_DIRS ${EIGEN3_INCLUDE_DIRS})
set(Eigen_LIBRARIES ${EIGEN3_LIBRARIES})

find_package(yaml-cpp REQUIRED)

find_package(OpenCV REQUIRED HINTS /usr/local/lib)

include_directories(
  include
  # ${rclcpp_INCLUDE_DIRS}
  ${Eigen_INCLUDE_DIRS}
  ${OpenCV_INCLUDE_DIRS}
)

## --------------------------------------------------------------
## |                       compile                              |
## --------------------------------------------------------------

set(LIBRARIES
  MrsLib_Geometry
  MrsLib_AttitudeConverter
  MrsLib_TimeoutManager
  MrsLib_TimerHandler
  MrsLib_ParamProvider
  MrsLib_ParamLoader
  MrsLib_ServiceClientHandler
  MrsLib_Math
  MrsLib_ScopeTimer
  MrsLib_TransformBroadcaster
  MrsLib_Profiler
  MrsLib_MsgExtractor
<<<<<<< HEAD
  MrsLib_Transformer
  MrsLib_MedianFilter
  MrsLib_SafetyZone
  MrsLib_IIRFilter
=======
  MrsLib_BatchVisualizer 
>>>>>>> f482468d
  )

## Geometry

add_library(MrsLib_Geometry SHARED
  src/geometry/misc.cpp
  src/geometry/cyclic.cpp
  src/geometry/shapes.cpp
  src/geometry/conversions.cpp
  )

target_link_libraries(MrsLib_Geometry
  ${Eigen_LIBRARIES}
  )

ament_target_dependencies(MrsLib_Geometry
  rclcpp
  geometry_msgs
  ${Eigen_LIBRARIES}
  )

# Utils

add_library(MrsLib_Utils SHARED
  src/utils/utils.cpp
  )

target_link_libraries(MrsLib_Utils
  ${Eigen_LIBRARIES}
  )

ament_target_dependencies(MrsLib_Utils
  )

# Attitude converter

add_library(MrsLib_AttitudeConverter SHARED
  src/attitude_converter/attitude_converter.cpp
  )

target_link_libraries(MrsLib_AttitudeConverter
  ${Eigen_LIBRARIES}
  )

ament_target_dependencies(MrsLib_AttitudeConverter
  tf2_ros
  tf2_geometry_msgs
  )

# Timeout manager

add_library(MrsLib_TimeoutManager SHARED
  src/timeout_manager/timeout_manager.cpp
  )

target_link_libraries(MrsLib_TimeoutManager
  MrsLib_Utils
  ${Eigen_LIBRARIES}
  )

ament_target_dependencies(MrsLib_TimeoutManager
  rclcpp
  )

# Timer handler

add_library(MrsLib_TimerHandler SHARED
  src/timer_handler/timer_handler.cpp
  )

target_link_libraries(MrsLib_TimerHandler
  MrsLib_Utils
  ${Eigen_LIBRARIES}
  )

ament_target_dependencies(MrsLib_TimerHandler
  rclcpp
  )

# Param provider

add_library(MrsLib_ParamProvider SHARED
  src/param_loader/param_provider.cpp
  )

# yaml-cpp does not use standart naming conventions which create issues with ament_target_dependencies()
target_link_libraries(MrsLib_ParamProvider
  yaml-cpp
  ${Eigen_LIBRARIES}
  )

ament_target_dependencies(MrsLib_ParamProvider
  rclcpp
  )

# Param loader

add_library(MrsLib_ParamLoader SHARED
  src/param_loader/param_loader.cpp
  )

target_link_libraries(MrsLib_ParamLoader
  ${Eigen_LIBRARIES}
  )

ament_target_dependencies(MrsLib_ParamLoader
  rclcpp
  std_msgs
  )

# service client handler

add_library(MrsLib_ServiceClientHandler SHARED
  src/timer_handler/timer_handler.cpp
  )

target_link_libraries(MrsLib_ServiceClientHandler
  ${Eigen_LIBRARIES}
  )

ament_target_dependencies(MrsLib_ServiceClientHandler
  rclcpp
  )

# scope timer

add_library(MrsLib_ScopeTimer SHARED
  src/scope_timer/scope_timer.cpp
  )

target_link_libraries(MrsLib_ScopeTimer
  ${Eigen_LIBRARIES}
  )

ament_target_dependencies(MrsLib_ScopeTimer
  rclcpp
  )

# math

add_library(MrsLib_Math SHARED
  src/math/math.cpp
  )

target_link_libraries(MrsLib_Math
  ${Eigen_LIBRARIES}
  )

ament_target_dependencies(MrsLib_Math
  rclcpp
  )

# transform broadcaster

add_library(MrsLib_TransformBroadcaster SHARED
  src/transform_broadcaster/transform_broadcaster.cpp
  )

target_link_libraries(MrsLib_TransformBroadcaster
  )

ament_target_dependencies(MrsLib_TransformBroadcaster
  rclcpp
  tf2_ros
  tf2_geometry_msgs
  )

# profiler

add_library(MrsLib_Profiler SHARED
  src/profiler/profiler.cpp
  )

target_link_libraries(MrsLib_Profiler
  )

ament_target_dependencies(MrsLib_Profiler
  rclcpp
  mrs_msgs
  )

# msg_extractor

add_library(MrsLib_MsgExtractor SHARED
  src/msg_extractor/msg_extractor.cpp
  )

target_link_libraries(MrsLib_MsgExtractor
  MrsLib_AttitudeConverter
  ${Eigen_LIBRARIES}
  )

ament_target_dependencies(MrsLib_MsgExtractor
  rclcpp
  mrs_msgs
  geometry_msgs
  nav_msgs
  tf2_geometry_msgs
  )

# transformer

add_library(MrsLib_Transformer SHARED
  src/transformer/transformer.cpp
  )

target_link_libraries(MrsLib_Transformer
  MrsLib_Geometry
  ${OpenCV_LIBRARIES}
  ${Eigen_LIBRARIES}
  )

ament_target_dependencies(MrsLib_Transformer
  rclcpp
  geometry_msgs
  tf2_geometry_msgs
  mrs_msgs
  tf2_eigen
  # pcl_ros
  # pcl_conversions
  # pcl_msgs
  ${Eigen_LIBRARIES}
  )

# Median filter

add_library(MrsLib_MedianFilter SHARED
  src/median_filter/median_filter.cpp
  )

target_link_libraries(MrsLib_MedianFilter
  )

ament_target_dependencies(MrsLib_MedianFilter
  )

# safety zone

add_library(MrsLib_SafetyZone
  src/safety_zone/safety_zone.cpp
  src/safety_zone/line_operations.cpp
  src/safety_zone/polygon/polygon.cpp
  )

target_link_libraries(MrsLib_SafetyZone
  ${Eigen_LIBRARIES}
  )

ament_target_dependencies(MrsLib_SafetyZone
  rclcpp
  geometry_msgs
  )

# IIR filter

add_library(MrsLib_IIRFilter
  src/iir_filter/iir_filter.cpp
  )

target_link_libraries(MrsLib_IIRFilter
  ${Eigen_LIBRARIES}
  )

<<<<<<< HEAD
ament_target_dependencies(MrsLib_IIRFilter
=======
# batch_visualizer

add_library(MrsLib_BatchVisualizer SHARED
  src/batch_visualizer/visual_object.cpp
  src/batch_visualizer/batch_visualizer.cpp
  )

target_link_libraries(MrsLib_BatchVisualizer 
  MrsLib_Geometry
  )

ament_target_dependencies(MrsLib_BatchVisualizer
  rclcpp
  mrs_msgs
  visualization_msgs
  ${Eigen_LIBRARIES}
>>>>>>> f482468d
  )

## --------------------------------------------------------------
## |                           Testing                          |
## --------------------------------------------------------------

if(BUILD_TESTING)

  message(WARNING "Testing enabled.")

  add_subdirectory(test)

endif()

## --------------------------------------------------------------
## |                           install                          |
## --------------------------------------------------------------

ament_export_libraries(
  ${LIBRARIES}
)

install(TARGETS
  ${LIBRARIES}
  ARCHIVE DESTINATION lib
  LIBRARY DESTINATION lib
  RUNTIME DESTINATION bin
)

install(DIRECTORY include
  DESTINATION .
)

ament_export_include_directories(include)

ament_export_dependencies(${DEPENDENCIES})

ament_package()<|MERGE_RESOLUTION|>--- conflicted
+++ resolved
@@ -13,7 +13,6 @@
 
 find_package(ament_cmake REQUIRED)
 
-<<<<<<< HEAD
 set(DEPENDENCIES
   geometry_msgs
   mrs_msgs
@@ -28,23 +27,12 @@
   tf2_ros
   tf2_eigen
   yaml-cpp
+  visualization_msgs 
 )
 
 foreach(DEP IN LISTS DEPENDENCIES)
   find_package(${DEP} REQUIRED)
 endforeach()
-=======
-find_package(rclcpp REQUIRED)
-find_package(rclcpp_components REQUIRED)
-find_package(std_msgs REQUIRED)
-find_package(geometry_msgs REQUIRED)
-find_package(nav_msgs REQUIRED)
-find_package(mrs_msgs REQUIRED)
-find_package(tf2_ros REQUIRED)
-find_package(tf2_geometry_msgs REQUIRED)
-find_package(visualization_msgs REQUIRED)
-# find_package(Threads REQUIRED)
->>>>>>> f482468d
 
 # include Eigen3
 find_package(Eigen3 REQUIRED)
@@ -79,14 +67,11 @@
   MrsLib_TransformBroadcaster
   MrsLib_Profiler
   MrsLib_MsgExtractor
-<<<<<<< HEAD
+  MrsLib_BatchVisualizer 
   MrsLib_Transformer
   MrsLib_MedianFilter
   MrsLib_SafetyZone
   MrsLib_IIRFilter
-=======
-  MrsLib_BatchVisualizer 
->>>>>>> f482468d
   )
 
 ## Geometry
@@ -350,9 +335,9 @@
   ${Eigen_LIBRARIES}
   )
 
-<<<<<<< HEAD
 ament_target_dependencies(MrsLib_IIRFilter
-=======
+  )
+
 # batch_visualizer
 
 add_library(MrsLib_BatchVisualizer SHARED
@@ -369,7 +354,6 @@
   mrs_msgs
   visualization_msgs
   ${Eigen_LIBRARIES}
->>>>>>> f482468d
   )
 
 ## --------------------------------------------------------------
