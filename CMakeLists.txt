--- conflicted
+++ resolved
@@ -8,11 +8,11 @@
 add_definitions("-Wextra")
 add_definitions("-Wpedantic")
 
-# if(BUILD_TESTING)
-#   message(WARNING "Setting optimizaton levels for tests")
-#   add_definitions("-O0")
-#   add_definitions("-g")
-# endif()
+if(MRS_ENABLE_TESTING)
+  message(WARNING "Setting optimizaton levels for tests")
+  add_definitions("-O0")
+  add_definitions("-g")
+endif()
 
 if(COVERAGE)
   message(WARNING "building with --coverage, the performance might be limited")
@@ -370,13 +370,8 @@
   ${LIBRARIES}
 )
 
-<<<<<<< HEAD
-install(
-  TARGETS ${LIBRARIES} ${EXECUTABLES}
-=======
 install(TARGETS
-  ${LIBRARIES}
->>>>>>> a2b30ef6
+  ${LIBRARIES} ${EXECUTABLES}
   EXPORT export_${PROJECT_NAME}
   ARCHIVE DESTINATION lib
   LIBRARY DESTINATION lib
