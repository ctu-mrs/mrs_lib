cmake_minimum_required(VERSION 3.12)
project(mrs_lib)

set(CMAKE_CXX_STANDARD 20)
set(CMAKE_CXX_STANDARD_REQUIRED ON)
set(CMAKE_EXPORT_COMPILE_COMMANDS ON)

add_definitions("-Wall")
add_definitions("-Wextra")
add_definitions("-Wpedantic")

find_package(ament_cmake REQUIRED)

find_package(rclcpp REQUIRED)
find_package(rclcpp_components REQUIRED)
find_package(std_msgs REQUIRED)
find_package(geometry_msgs REQUIRED)
find_package(tf2 REQUIRED)
find_package(tf2_geometry_msgs REQUIRED)
# find_package(Threads REQUIRED)

# include Eigen3
find_package(Eigen3 REQUIRED)
set(Eigen_INCLUDE_DIRS ${EIGEN3_INCLUDE_DIRS})
set(Eigen_LIBRARIES ${EIGEN3_LIBRARIES})

find_package(yaml-cpp REQUIRED)

include_directories(
  include
  # ${rclcpp_INCLUDE_DIRS}
  ${Eigen_INCLUDE_DIRS}
)

## --------------------------------------------------------------
## |                       compile                              |
## --------------------------------------------------------------

set(DEPENDENCIES
  rclcpp
  geometry_msgs
  yaml-cpp
)

set(LIBRARIES
  MrsLib_Geometry
  MrsLib_AttitudeConverter
  MrsLib_TimeoutManager
  MrsLib_TimerHandler
  MrsLib_ParamProvider
  MrsLib_ParamLoader
  MrsLib_ServiceClientHandler
  MrsLib_Math
  MrsLib_ScopeTimer
  )

## Geometry

add_library(MrsLib_Geometry SHARED
  src/geometry/misc.cpp
  src/geometry/cyclic.cpp
  src/geometry/shapes.cpp
  src/geometry/conversions.cpp
  )

ament_target_dependencies(MrsLib_Geometry
  rclcpp
  geometry_msgs
  ${Eigen_LIBRARIES}
  )

# Utils

add_library(MrsLib_Utils SHARED
  src/utils/utils.cpp
  )

ament_target_dependencies(MrsLib_Utils
  ${Eigen_LIBRARIES}
  )

# Attitude converter

add_library(MrsLib_AttitudeConverter SHARED
  src/attitude_converter/attitude_converter.cpp
  )

ament_target_dependencies(MrsLib_AttitudeConverter
  tf2_geometry_msgs
  ${Eigen_LIBRARIES}
  )

# Timeout manager

add_library(MrsLib_TimeoutManager SHARED
  src/timeout_manager/timeout_manager.cpp
  )

target_link_libraries(MrsLib_TimeoutManager
  MrsLib_Utils
  )

ament_target_dependencies(MrsLib_TimeoutManager
  rclcpp
  ${Eigen_LIBRARIES}
  )

# Timer handler

add_library(MrsLib_TimerHandler SHARED
  src/timer_handler/timer_handler.cpp
  )

target_link_libraries(MrsLib_TimerHandler

  MrsLib_Utils
  )

ament_target_dependencies(MrsLib_TimerHandler
  rclcpp
  ${Eigen_LIBRARIES}
  )

# Param provider

add_library(MrsLib_ParamProvider SHARED
  src/param_loader/param_provider.cpp
  )

target_link_libraries(MrsLib_ParamProvider
  MrsLib_Utils
  yaml-cpp
  )

ament_target_dependencies(MrsLib_ParamProvider
  rclcpp
  ${Eigen_LIBRARIES}
  )

# Param loader

add_library(MrsLib_ParamLoader SHARED
  src/param_loader/param_loader.cpp
  )

<<<<<<< HEAD
target_link_libraries(MrsLib_ParamLoader 
  MrsLib_Utils
  MrsLib_ParamProvider
  std_msgs
  )
=======
# target_link_libraries(MrsLib_ParamLoader
#   MrsLib_Utils
#   MrsLib_ParamProvider
#   )
>>>>>>> dc801c4a

ament_target_dependencies(MrsLib_ParamLoader
  rclcpp
  std_msgs
  ${Eigen_LIBRARIES}
  )

# service client handler

add_library(MrsLib_ServiceClientHandler SHARED
  src/timer_handler/timer_handler.cpp
  )

target_link_libraries(MrsLib_ServiceClientHandler
  )

ament_target_dependencies(MrsLib_ServiceClientHandler
  rclcpp
  ${Eigen_LIBRARIES}
  )

# scope timer

add_library(MrsLib_ScopeTimer SHARED
  src/scope_timer/scope_timer.cpp
  )

target_link_libraries(MrsLib_ScopeTimer
  )

ament_target_dependencies(MrsLib_ScopeTimer
  rclcpp
  ${Eigen_LIBRARIES}
  )

# math

add_library(MrsLib_Math SHARED
  src/math/math.cpp
  )

target_link_libraries(MrsLib_Math
  )

ament_target_dependencies(MrsLib_Math
  rclcpp
  ${Eigen_LIBRARIES}
  )

## --------------------------------------------------------------
## |                           Testing                          |
## --------------------------------------------------------------

if(BUILD_TESTING)

  message(WARNING "Testing enabled.")

  add_subdirectory(test)

endif()

## --------------------------------------------------------------
## |                           install                          |
## --------------------------------------------------------------

ament_export_libraries(
  ${LIBRARIES}
)

install(TARGETS
  MrsLib_Geometry
  ARCHIVE DESTINATION lib
  LIBRARY DESTINATION lib
  RUNTIME DESTINATION bin
)

install(DIRECTORY include
  DESTINATION .
)

ament_export_include_directories(include)

ament_export_dependencies(${DEPENDENCIES})

ament_package()<|MERGE_RESOLUTION|>--- conflicted
+++ resolved
@@ -143,18 +143,11 @@
   src/param_loader/param_loader.cpp
   )
 
-<<<<<<< HEAD
-target_link_libraries(MrsLib_ParamLoader 
-  MrsLib_Utils
-  MrsLib_ParamProvider
-  std_msgs
-  )
-=======
-# target_link_libraries(MrsLib_ParamLoader
+# target_link_libraries(MrsLib_ParamLoader 
 #   MrsLib_Utils
 #   MrsLib_ParamProvider
+#   std_msgs
 #   )
->>>>>>> dc801c4a
 
 ament_target_dependencies(MrsLib_ParamLoader
   rclcpp
