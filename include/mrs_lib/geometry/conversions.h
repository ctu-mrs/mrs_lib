#ifndef GEOMETRY_CONVERSIONS_H
#define GEOMETRY_CONVERSIONS_H

<<<<<<< HEAD
#include <geometry_msgs/PoseStamped.h>
#include <geometry_msgs/Vector3.h>

#include <Eigen/Core>
#include <Eigen/Geometry>
#include <opencv2/core/types.hpp>

namespace mrs_lib
{
  namespace geometry
  {

    /* conversions from/to Eigen //{ */
    
    geometry_msgs::Vector3 fromEigen(const Eigen::Vector3d& what);
    
    
    Eigen::Vector3d toEigen(const geometry_msgs::Point& what);
    
    
    Eigen::Vector3d toEigen(const geometry_msgs::Vector3& what);
    
    
    Eigen::Matrix<double, 6, 6> toEigenMatrix(const boost::array<double, 36>& what);
    
    
    geometry_msgs::Quaternion fromEigen(const Eigen::Quaterniond& what);
    
    
    Eigen::Quaterniond toEigen(const geometry_msgs::Quaternion& what);
    
    //}

    /* conversions from/to OpenCV //{ */
    
    geometry_msgs::Point fromCV(const cv::Point3d& what);
    
    cv::Point3d toCV(const geometry_msgs::Point& what);
    
    cv::Point3d toCV(const geometry_msgs::Vector3& what);
    
    //}

  }
}
=======
#include <mrs_lib/geometry/conversions_eigen.h>
#include <mrs_lib/geometry/conversions_opencv.h>
>>>>>>> 30241208

#endif // GEOMETRY_CONVERSIONS_H<|MERGE_RESOLUTION|>--- conflicted
+++ resolved
@@ -1,55 +1,7 @@
 #ifndef GEOMETRY_CONVERSIONS_H
 #define GEOMETRY_CONVERSIONS_H
 
-<<<<<<< HEAD
-#include <geometry_msgs/PoseStamped.h>
-#include <geometry_msgs/Vector3.h>
-
-#include <Eigen/Core>
-#include <Eigen/Geometry>
-#include <opencv2/core/types.hpp>
-
-namespace mrs_lib
-{
-  namespace geometry
-  {
-
-    /* conversions from/to Eigen //{ */
-    
-    geometry_msgs::Vector3 fromEigen(const Eigen::Vector3d& what);
-    
-    
-    Eigen::Vector3d toEigen(const geometry_msgs::Point& what);
-    
-    
-    Eigen::Vector3d toEigen(const geometry_msgs::Vector3& what);
-    
-    
-    Eigen::Matrix<double, 6, 6> toEigenMatrix(const boost::array<double, 36>& what);
-    
-    
-    geometry_msgs::Quaternion fromEigen(const Eigen::Quaterniond& what);
-    
-    
-    Eigen::Quaterniond toEigen(const geometry_msgs::Quaternion& what);
-    
-    //}
-
-    /* conversions from/to OpenCV //{ */
-    
-    geometry_msgs::Point fromCV(const cv::Point3d& what);
-    
-    cv::Point3d toCV(const geometry_msgs::Point& what);
-    
-    cv::Point3d toCV(const geometry_msgs::Vector3& what);
-    
-    //}
-
-  }
-}
-=======
 #include <mrs_lib/geometry/conversions_eigen.h>
 #include <mrs_lib/geometry/conversions_opencv.h>
->>>>>>> 30241208
 
 #endif // GEOMETRY_CONVERSIONS_H