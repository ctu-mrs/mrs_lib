--- conflicted
+++ resolved
@@ -70,52 +70,17 @@
   {
     m_server.updateConfig(cfg);
   }
-<<<<<<< HEAD
-
-  // pushes the actual config to the server
-=======
+
   // pushes the current config to the server
->>>>>>> ba433adb
   void update_config()
   {
     m_server.updateConfig(config);
   }
-<<<<<<< HEAD
-
-  template <typename T>
-  void load_param(const std::string& name, T& value)
-  {
-    m_pl.load_param(name, value);
-    m_to_init.erase(name);
-  }
-
-  template <typename T>
-  T load_param2(const std::string& name)
-  {
-    T ret = m_pl.load_param2<T>(name);
-    m_to_init.erase(name);
-    return ret;
-  }
-
-=======
->>>>>>> ba433adb
+
   bool loaded_successfully()
   {
     return !m_not_initialized && !m_loaded_invalid_default && m_pl.loaded_successfully();
   }
-<<<<<<< HEAD
-
-  std::vector<std::string> to_init()
-  {
-    std::vector<std::string> ret;
-    ret.reserve(m_to_init.size());
-    for (const auto& key : m_to_init)
-      ret.push_back(key);
-    return ret;
-  }
-
-=======
->>>>>>> ba433adb
 
 private:
   bool m_not_initialized, m_loaded_invalid_default, m_print_values;
