#include <mrs_lib/SafetyZone/SafetyZone.h>
#include <mrs_lib/SafetyZone/lineOperations.h>

namespace mrs_lib
{
  /* SafetyZone() //{ */

  SafetyZone::SafetyZone(mrs_lib::Polygon border, std::vector<Polygon> innerObstacles, std::vector<PointObstacle> pointObstacles)
      : innerObstacles(innerObstacles), pointObstacles(pointObstacles)
  {
    outerBorder = new Polygon(border);
  }

  //}

  /* SafetyZone() //{ */

  SafetyZone::~SafetyZone()
  {
    delete outerBorder;
  }

  //}

<<<<<<< HEAD
SafetyZone::SafetyZone(const Eigen::MatrixXd& outerBorderMatrix, const std::vector<Eigen::MatrixXd>& innerObstaclesMatrixes,
                       const std::vector<Eigen::MatrixXd>& pointObstaclesMatrixes) {
  try {
    outerBorder = new Polygon(outerBorderMatrix);
  }
  catch (Polygon::WrongNumberOfVertices) {
    throw BorderError();
  }
  catch (Polygon::WrongNumberOfColumns) {
    throw BorderError();
  }
  catch (Polygon::ExtraVertices) {
    throw BorderError();
  }
=======
  /* SafetyZone() //{ */
>>>>>>> ba9b3520

  SafetyZone::SafetyZone(Eigen::MatrixXd& outerBorderMatrix, std::vector<Eigen::MatrixXd>& innerObstaclesMatrixes,
                         std::vector<Eigen::MatrixXd>& pointObstaclesMatrixes)
  {
    try
    {
      outerBorder = new Polygon(outerBorderMatrix);
    }
    catch (Polygon::WrongNumberOfVertices)
    {
      throw BorderError();
    }
    catch (Polygon::WrongNumberOfColumns)
    {
      throw BorderError();
    }
    catch (Polygon::ExtraVertices)
    {
      throw BorderError();
    }

    for (auto& matrix : innerObstaclesMatrixes)
    {
      try
      {
        innerObstacles.emplace_back(matrix);
      }
      catch (Polygon::WrongNumberOfVertices)
      {
        throw PolygonObstacleError();
      }
      catch (Polygon::WrongNumberOfColumns)
      {
        throw PolygonObstacleError();
      }
      catch (Polygon::ExtraVertices)
      {
        throw PolygonObstacleError();
      }
    }

    for (auto& matrix : pointObstaclesMatrixes)
    {
      if (matrix.cols() != 4 || matrix.rows() != 1)
      {
        throw PointObstacleError();
      }

      pointObstacles.emplace_back(Eigen::RowVector2d{matrix(0, 0), matrix(0, 1)}, matrix(0, 2), matrix(0, 3));
    }
  }

  //}

  /* isPointValid() //{ */

  bool SafetyZone::isPointValid(const double px, const double py, const double pz)
  {

    if (!outerBorder->isPointInside(px, py))
    {
      return false;
    }

    for (auto& elem : innerObstacles)
    {
      if (elem.isPointInside(px, py))
      {
        return false;
      }
    }

    for (auto& elem : pointObstacles)
    {
      if (elem.isPointInside(px, py, pz))
      {
        return false;
      }
    }

    return true;
  }

  //}

  /* isPathValid() //{ */

  bool SafetyZone::isPathValid(const double p1x, const double p1y, const double p1z, const double p2x, const double p2y, const double p2z)
  {

    if (outerBorder->doesSectionIntersect(p1x, p1y, p2x, p2y))
      return false;

    for (auto& el : innerObstacles)
    {
      if (el.doesSectionIntersect(p1x, p1y, p1z, p2x))
        return false;
    }

    for (auto& el : pointObstacles)
    {
      if (el.doesSectionIntersect(p1x, p1y, p1z, p2x, p2y, p2z))
        return false;
    }

    return true;
  }

  //}

  /* getBorder() //{ */

  Polygon SafetyZone::getBorder()
  {
    return *outerBorder;
  }

  //}

  /* getObstacles() //{ */

  std::vector<Polygon> SafetyZone::getObstacles()
  {
    return innerObstacles;
  }

  //}

  /* getPointObstacles() //{ */

  std::vector<PointObstacle> SafetyZone::getPointObstacles()
  {
    return pointObstacles;
  }

  //}

}  // namespace mrs_lib<|MERGE_RESOLUTION|>--- conflicted
+++ resolved
@@ -22,24 +22,7 @@
 
   //}
 
-<<<<<<< HEAD
-SafetyZone::SafetyZone(const Eigen::MatrixXd& outerBorderMatrix, const std::vector<Eigen::MatrixXd>& innerObstaclesMatrixes,
-                       const std::vector<Eigen::MatrixXd>& pointObstaclesMatrixes) {
-  try {
-    outerBorder = new Polygon(outerBorderMatrix);
-  }
-  catch (Polygon::WrongNumberOfVertices) {
-    throw BorderError();
-  }
-  catch (Polygon::WrongNumberOfColumns) {
-    throw BorderError();
-  }
-  catch (Polygon::ExtraVertices) {
-    throw BorderError();
-  }
-=======
   /* SafetyZone() //{ */
->>>>>>> ba9b3520
 
   SafetyZone::SafetyZone(Eigen::MatrixXd& outerBorderMatrix, std::vector<Eigen::MatrixXd>& innerObstaclesMatrixes,
                          std::vector<Eigen::MatrixXd>& pointObstaclesMatrixes)
